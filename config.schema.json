--- conflicted
+++ resolved
@@ -45,29 +45,11 @@
         "default": "clean",
         "required": true
       },
-<<<<<<< HEAD
-      "rooms" {
-        "title": "Room cleaning",
-        "type": "array",
-        "default": false,
-        "required": false,
-        "items": {
-          "name": {
-            "name": "Room Name",
-            "type": "string"
-          },
-          "id": {
-            "name": "Room ID",
-            "type": "integer"
-          }
-        }
-=======
       "autoroom": {
         "title": "Automatic Room Detection",
         "type": "boolean",
         "default": false,
         "required": true
->>>>>>> 395a6f25
       }
     }
   }
