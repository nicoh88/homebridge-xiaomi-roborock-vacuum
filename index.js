'use strict';

const semver = require('semver');
const miio = require('miio');
const util = require('util');
const callbackify = require('./lib/callbackify');
const safeCall = require('./lib/safeCall');

let homebrideAPI, Service, Characteristic;

const PLUGIN_NAME = 'homebridge-xiaomi-roborock-vacuum';
const ACCESSORY_NAME = 'XiaomiRoborockVacuum';

const MODELS = require('./models');
const GET_STATE_INTERVAL_MS = 30000; // 30s

module.exports = function (homebridge) {
  // Accessory = homebridge.platformAccessory;
  Service = homebridge.hap.Service;
  Characteristic = homebridge.hap.Characteristic;
  homebrideAPI = homebridge;
  // UUIDGen = homebridge.hap.uuid;

  homebridge.registerAccessory(PLUGIN_NAME, ACCESSORY_NAME, XiaomiRoborockVacuum);
}

class XiaomiRoborockVacuum {
  // From https://github.com/aholstenson/miio/blob/master/lib/devices/vacuum.js#L128
  static get cleaningStatuses() {
    return [
      'cleaning',
      'spot-cleaning',
      'zone-cleaning'
    ];
  }

  static get errors() {
    return {
      id1: { description: 'Try turning the orange laserhead to make sure it isnt blocked.' },
      id2: { description: 'Clean and tap the bumpers lightly.' },
      id3: { description: 'Try moving the vacuum to a different place.' },
      id4: { description: 'Wipe the cliff sensor clean and move the vacuum to a different place.' },
      id5: { description: 'Remove and clean the main brush.' },
      id6: { description: 'Remove and clean the sidebrushes.' },
      id7: { description: 'Make sure the wheels arent blocked. Move the vacuum to a different place and try again.' },
      id8: { description: 'Make sure there are no obstacles around the vacuum.' },
      id9: { description: 'Install the dustbin and the filter.' },
      id10: { description: 'Make sure the filter has been tried or clean the filter.' },
      id11: { description: 'Strong magnetic field detected. Move the device away from the virtual wall and try again' },
      id12: { description: 'Battery is low, charge your vacuum.' },
      id13: { description: 'Couldnt charge properly. Make sure the charging surfaces are clean.' },
      id14: { description: 'Battery malfunctioned.' },
      id15: { description: 'Wipe the wall sensor clean.' },
      id16: { description: 'Use the vacuum on a flat horizontal surface.' },
      id17: { description: 'Sidebrushes malfunctioned. Reboot the system.' },
      id18: { description: 'Fan malfunctioned. Reboot the system.' },
      id19: { description: 'The docking station is not connected to power.' },
      id20: { description: 'unkown' },
      id21: { description: 'Please make sure that the top cover of the laser distance sensor is not pinned.' },
      id22: { description: 'Please wipe the dock sensor.' },
      id23: { description: 'Make sure the signal emission area of dock is clean.' }
    };
  }

  constructor(log, config) {
    this.log = log;
    this.config = config;
    this.config.name = config.name || 'Roborock vacuum cleaner';
    this.config.cleanword = config.cleanword || 'cleaning';
    this.services = {};

    // Used to store the latest state to reduce logging
    this.cachedState = new Map();

    this.device = null;
    this.connectingPromise = null;
    this.connectRetry = setTimeout(() => void 0, 100); // Noop timeout only to initialise the property
    this.getStateInterval = setInterval(() => void 0, GET_STATE_INTERVAL_MS); // Noop timeout only to initialise the property

    if (!this.config.ip) {
      throw new Error('You must provide an ip address of the vacuum cleaner.');
    }

    if (!this.config.token) {
      throw new Error('You must provide a token of the vacuum cleaner.');
    }

    // HOMEKIT SERVICES
    this.initialiseServices();

    // Initialize device
    this.connect().catch(() => {
      // Do nothing in the catch because this function already logs the error internally and retries after 2 minutes.
    });
  }

  initialiseServices() {
    this.services.info = new Service.AccessoryInformation();
    this.services.info
      .setCharacteristic(Characteristic.Manufacturer, 'Xiaomi')
      .setCharacteristic(Characteristic.Model, 'Roborock');
    this.services.info
      .getCharacteristic(Characteristic.FirmwareRevision)
      .on('get', (cb) => callbackify(() => this.getFirmware(), cb));
    this.services.info
      .getCharacteristic(Characteristic.Model)
      .on('get', (cb) => callbackify(() => this.device.miioModel, cb));
    this.services.info
      .getCharacteristic(Characteristic.SerialNumber)
      .on('get', (cb) => callbackify(() => this.getSerialNumber(), cb));

    this.services.fan = new Service.Fan(this.config.name, 'Speed');
    this.services.fan
      .getCharacteristic(Characteristic.On)
      .on('get', (cb) => callbackify(() => this.getCleaning(), cb))
      .on('set', (newState, cb) => callbackify(() => this.setCleaning(newState), cb))
      .on('change', (oldState, newState) => {
        this.changedPause(newState);
      });
    this.services.fan
      .getCharacteristic(Characteristic.RotationSpeed)
      .on('get', (cb) => callbackify(() => this.getSpeed(), cb))
      .on('set', (newState, cb) => callbackify(() => this.setSpeed(newState), cb));

    if (this.config.waterBox) {
      this.services.waterBox = new Service.Fan(`${this.config.name} Water Box`, 'Water Box');
      // TODO: Do we need to manage the Characteristic.On?
      this.services.waterBox
        .getCharacteristic(Characteristic.RotationSpeed)
        .on('get', (cb) => callbackify(() => this.getWaterSpeed(), cb))
        .on('set', (newState, cb) => callbackify(() => this.setWaterSpeed(newState), cb));
    }

    this.services.battery = new Service.BatteryService(`${this.config.name} Battery`);
    this.services.battery
      .getCharacteristic(Characteristic.BatteryLevel)
      .on('get', (cb) => callbackify(() => this.getBattery(), cb));
    this.services.battery
      .getCharacteristic(Characteristic.ChargingState)
      .on('get', (cb) => callbackify(() => this.getCharging(), cb));
    this.services.battery
      .getCharacteristic(Characteristic.StatusLowBattery)
      .on('get', (cb) => callbackify(() => this.getBatteryLow(), cb));

    if (this.config.pause) {
      this.services.pause = new Service.Switch(`${this.config.name} Pause`);
      this.services.pause
        .getCharacteristic(Characteristic.On)
        .on('get', (cb) => callbackify(() => this.getPauseState(), cb))
        .on('set', (newState, cb) => callbackify(() => this.setPauseState(newState), cb));
      // TODO: Add 'change' status?
    }

    if (this.config.dock) {
      this.services.dock = new Service.OccupancySensor(`${this.config.name} Dock`);
      this.services.dock
        .getCharacteristic(Characteristic.OccupancyDetected)
        .on('get', (cb) => callbackify(() => this.getDocked(), cb));
    }

<<<<<<< HEAD
    if (this.config.rooms) {
=======
    if (this.config.rooms && !this.config.autoroom) {
>>>>>>> 750b8dad
      for(var i in this.config.rooms) {
        this.createRoom(this.config.rooms[i].id, this.config.rooms[i].name);
      }
    }

    // ADDITIONAL HOMEKIT SERVICES
    this.initialiseCareServices();
  }

  initialiseCareServices() {
    Characteristic.CareSensors = function () {
      Characteristic.call(this, 'Care indicator sensors', '00000101-0000-0000-0000-000000000000');
      this.setProps({
        format: Characteristic.Formats.FLOAT,
        unit: '%',
        perms: [Characteristic.Perms.READ, Characteristic.Perms.NOTIFY]
      });
      this.value = this.getDefaultValue();
    };
    util.inherits(Characteristic.CareSensors, Characteristic);
    Characteristic.CareSensors.UUID = '00000101-0000-0000-0000-000000000000';

    Characteristic.CareFilter = function () {
      Characteristic.call(this, 'Care indicator filter', '00000102-0000-0000-0000-000000000000');
      this.setProps({
        format: Characteristic.Formats.FLOAT,
        unit: '%',
        perms: [Characteristic.Perms.READ, Characteristic.Perms.NOTIFY]
      });
      this.value = this.getDefaultValue();
    };
    util.inherits(Characteristic.CareFilter, Characteristic);
    Characteristic.CareFilter.UUID = '00000102-0000-0000-0000-000000000000';

    Characteristic.CareSideBrush = function () {
      Characteristic.call(this, 'Care indicator side brush', '00000103-0000-0000-0000-000000000000');
      this.setProps({
        format: Characteristic.Formats.FLOAT,
        unit: '%',
        perms: [Characteristic.Perms.READ, Characteristic.Perms.NOTIFY]
      });
      this.value = this.getDefaultValue();
    };
    util.inherits(Characteristic.CareSideBrush, Characteristic);
    Characteristic.CareSideBrush.UUID = '00000103-0000-0000-0000-000000000000';

    Characteristic.CareMainBrush = function () {
      Characteristic.call(this, 'Care indicator main brush', '00000104-0000-0000-0000-000000000000');
      this.setProps({
        format: Characteristic.Formats.FLOAT,
        unit: '%',
        perms: [Characteristic.Perms.READ, Characteristic.Perms.NOTIFY]
      });
      this.value = this.getDefaultValue();
    };
    util.inherits(Characteristic.CareMainBrush, Characteristic);
    Characteristic.CareMainBrush.UUID = '00000104-0000-0000-0000-000000000000';

    Service.Care = function (displayName, subtype) {
      Service.call(this, displayName, '00000111-0000-0000-0000-000000000000', subtype);
      this.addCharacteristic(Characteristic.CareSensors);
      this.addCharacteristic(Characteristic.CareFilter);
      this.addCharacteristic(Characteristic.CareSideBrush);
      this.addCharacteristic(Characteristic.CareMainBrush);
    };
    util.inherits(Service.Care, Service);
    Service.Care.UUID = '00000111-0000-0000-0000-000000000000';

    this.services.Care = new Service.Care(`${this.config.name} Care`)
    this.services.Care
      .getCharacteristic(Characteristic.CareSensors)
      .on('get', (cb) => callbackify(() => this.getCareSensors(), cb));
    this.services.Care
      .getCharacteristic(Characteristic.CareFilter)
      .on('get', (cb) => callbackify(() => this.getCareFilter(), cb));
    this.services.Care
      .getCharacteristic(Characteristic.CareSideBrush)
      .on('get', (cb) => callbackify(() => this.getCareSideBrush(), cb));
    this.services.Care
      .getCharacteristic(Characteristic.CareMainBrush)
      .on('get', (cb) => callbackify(() => this.getCareMainBrush(), cb));
  }

  /**
   * Returns if the newValue is different to the previously cached one
   * 
   * @param {string} property
   * @param {any} newValue
   * @returns {boolean} Whether the newValue is not the same as the previously cached one.
   */
  isNewValue(property, newValue) {
    const cachedValue = this.cachedState.get(property);
    this.cachedState.set(property, newValue);
    return cachedValue !== newValue;
  }

  changedError(robotError) {
    this.log.debug(`DEB changedError | ${this.model} | ErrorID: ${robotError.id}, ErrorDescription: ${robotError.description}`);
    let robotErrorTxt = XiaomiRoborockVacuum.errors[`id${robotError.id}`] ?
      XiaomiRoborockVacuum.errors[`id${robotError.id}`].description :
      `Unknown ERR | errorid can't be mapped. (${robotError.id})`;
    if (!`${robotError.description}`.toLowerCase().startsWith('unknown')) {
      robotErrorTxt = robotError.description;
    }
    this.log.warn(`WAR changedError | ${this.model} | Robot has an ERROR - ${robotError.id}, ${robotErrorTxt}`);
  }

  changedCleaning(isCleaning) {
    if (this.isNewValue('cleaning', isCleaning)) {
      this.log.debug(`MON changedCleaning | ${this.model} | CleaningState is now ${isCleaning}`);
      this.log.info(`INF changedCleaning | ${this.model} | Cleaning is ${isCleaning ? 'ON' : 'OFF'}.`);
    }
    // We still update the value in Homebridge. If we are calling the changed method is because we want to change it.
    this.services.fan.getCharacteristic(Characteristic.On).updateValue(isCleaning);
  }

  changedPause(isCleaning) {
    if (this.config.pause) {
      if (this.isNewValue('pause', isCleaning)) {
        this.log.debug(`MON changedPause | ${this.model} | CleaningState is now ${isCleaning}`);
        this.log.info(`INF changedPause | ${this.model} | ${isCleaning ? 'Paused possible' : 'Paused not possible, no cleaning'}`);
      }
      // We still update the value in Homebridge. If we are calling the changed method is because we want to change it.
      this.services.pause.getCharacteristic(Characteristic.On).updateValue(isCleaning);
    }
  }

  changedCharging(isCharging) {
    const isNewValue = this.isNewValue('charging', isCharging);
    if (isNewValue) {
      this.log.info(`MON changedCharging | ${this.model} | ChargingState is now ${isCharging}`);
      this.log.info(`INF changedCharging | ${this.model} | Charging is ${isCharging ? 'active' : 'cancelled'}`);
    }
    // We still update the value in Homebridge. If we are calling the changed method is because we want to change it.
    this.services.battery.getCharacteristic(Characteristic.ChargingState).updateValue(isCharging ? Characteristic.ChargingState.CHARGING : Characteristic.ChargingState.NOT_CHARGING);
    if (this.config.dock) {
      if (isNewValue) {
        const msg = isCharging ? 'Robot was docked' : 'Robot not anymore in dock';
        this.log.info(`INF changedCharging | ${this.model} | ${msg}.`);
      }
      this.services.dock.getCharacteristic(Characteristic.OccupancyDetected).updateValue(isCharging);
    }
  }

  changedSpeed(speed) {
    const isNewValue = this.isNewValue('speed', speed);
    if (isNewValue) {
      this.log.info(`MON changedSpeed | ${this.model} | FanSpeed is now ${speed}%`);
    }

    const speedMode = this.findSpeedModeFromMiio(speed);

    if (typeof speedMode === "undefined") {
      this.log.warn(`WAR changedSpeed | ${this.model} | Speed was changed to ${speed}%, this speed is not supported`);
    } else {
      const { homekitTopLevel, name } = speedMode;
      if (isNewValue) {
        this.log.info(`INF changedSpeed | ${this.model} | Speed was changed to ${speed}% (${name}), for HomeKit ${homekitTopLevel}%`);
      }
      this.services.fan.getCharacteristic(Characteristic.RotationSpeed).updateValue(homekitTopLevel);
    }
  }

  changedBattery(level) {
    this.log.debug(`DEB changedBattery | ${this.model} | BatteryLevel ${level}%`);
    this.services.battery.getCharacteristic(Characteristic.BatteryLevel).updateValue(level);
    this.services.battery.getCharacteristic(Characteristic.StatusLowBattery).updateValue((level < 20) ? Characteristic.StatusLowBattery.BATTERY_LEVEL_LOW : Characteristic.StatusLowBattery.BATTERY_LEVEL_NORMAL);
  }

  async initializeDevice() {
    this.log.debug('DEB getDevice | Discovering vacuum cleaner');

    const device = await miio.device({
      address: this.config.ip,
      token: this.config.token,
    });

    if (device.matches('type:vaccuum')) {
      this.device = device;

      this.model = this.device.miioModel;
      this.services.info.setCharacteristic(Characteristic.Model, this.model);

      this.log.info('STA getDevice | Connected to: %s', this.config.ip);
      this.log.info('STA getDevice | Model: ' + this.device.miioModel);
      this.log.info('STA getDevice | State: ' + this.device.property("state"));
      this.log.info('STA getDevice | FanSpeed: ' + this.device.property("fanSpeed"));
      this.log.info('STA getDevice | BatteryLevel: ' + this.device.property("batteryLevel"));

      if (this.config.autoroom) {
        this.getRoomMap();
      }

      try {
        const serial = await this.getSerialNumber();
        this.services.info.setCharacteristic(Characteristic.SerialNumber, `${serial}`);
        this.log.info(`STA getDevice | Serialnumber: ${serial}`);
      } catch (err) {
        this.log.error(`ERR getDevice | get_serial_number | ${err}`);
      }

      try {
        const firmware = await this.getFirmware();
        this.firmware = firmware;
        this.services.info.setCharacteristic(Characteristic.FirmwareRevision, `${firmware}`);
        this.log.info(`STA getDevice | Firmwareversion: ${firmware}`);
      } catch (err) {
        this.log.error(`ERR getDevice | miIO.info | ${err}`);
      }

      this.device.on('errorChanged', (error) => this.changedError(error));
      this.device.on('stateChanged', (state) => {
        if (state.key === 'cleaning') {
          this.changedCleaning(state.value);
          this.changedPause(state.value);
        } else if (state.key === 'charging') {
          this.changedCharging(state.value);
        } else if (state.key === 'fanSpeed') {
          this.changedSpeed(state.value);
        } else if (state.key === 'batteryLevel') {
          this.changedBattery(state.value);
        } else {
          this.log.debug(`DEB stateChanged | ${this.model} | Not supported stateChanged event: ${state.key}:${state.value}`);
        }
      });

      await this.getState();
      // Refresh the state every 30s so miio maintains a fresh connection (or recovers connection if lost until we fix https://github.com/nicoh88/homebridge-xiaomi-roborock-vacuum/issues/81)
      clearInterval(this.getStateInterval);
      this.getStateInterval = setInterval(() => this.getState(), GET_STATE_INTERVAL_MS);
    } else {
      const model = (device || {}).miioModel;
      this.log.error(`ERR getDevice | Device "${model}" is not registered as a vacuum cleaner! If you think it should be, please open an issue at https://github.com/nicoh88/homebridge-xiaomi-roborock-vacuum/issues/new and provide this line.`);
      this.log.debug(device);
      device.destroy();
    }
  }

  async connect() {
    if (this.connectingPromise === null) { // if already trying to connect, don't trigger yet another one
      this.connectingPromise = this.initializeDevice().catch((error) => {
        this.log.error(`ERR connect | miio.device, next try in 2 minutes | ${error}`);
        clearTimeout(this.connectRetry);
        // Using setTimeout instead of holding the promise. This way we'll keep retrying but not holding the other actions
        this.connectRetry = setTimeout(() => this.connect().catch(() => {}), 120000);
        throw error;
      });
    }
    try {
      await this.connectingPromise;
      clearTimeout(this.connectRetry);
    } finally {
      this.connectingPromise = null;
    }
  }

  async ensureDevice(callingMethod) {
    try {
      if (!this.device) {
        const errMsg = `ERR ${callingMethod} | No vacuum cleaner is discovered yet.`;
        this.log.error(errMsg);
        throw new Error(errMsg);
      }

      // checking if the device has an open socket it will fail retrieving it if not
      // https://github.com/aholstenson/miio/blob/master/lib/network.js#L227
      const socket = this.device.handle.api.parent.socket;
      this.log.debug(`DEB ensureDevice | ${this.model} | The socket is still on. Reusing it.`);
    } catch (err) {
      if (/destroyed/i.test(err.message) || /No vacuum cleaner is discovered yet/.test(err.message)) {
        this.log.info(`INF ensureDevice | ${this.model} | The socket was destroyed or not initialised, initialising the device`);
        await this.connect();
      } else {
        this.log.error(err);
        throw err;
      }
    }
  }

  async getState() {
    try {
      await this.ensureDevice('getState');
      const state = await this.device.state();
      this.log.debug(`DEB getState | ${this.model} | State %j`, state);
      
      safeCall(state.cleaning, (cleaning) => this.changedCleaning(cleaning));
      safeCall(state.charging, (charging) => this.changedCharging(charging));
      safeCall(state.fanSpeed, (fanSpeed) => this.changedSpeed(fanSpeed));
      safeCall(state.batteryLevel, (batteryLevel) => this.changedBattery(batteryLevel));
      safeCall(state.cleaning, (cleaning) => this.changedPause(cleaning));
      if (this.config.waterBox) {
        safeCall(state['water_box_mode'], (waterBoxMode) => this.changedWaterSpeed(waterBoxMode));
      }

      // No need to throw the error at this point. This are just warnings like (https://github.com/nicoh88/homebridge-xiaomi-roborock-vacuum/issues/91)
      safeCall(state.error, (error) => this.changedError(error));
    } catch (err) {
      this.log.error(`ERR getState | %j`, err);
    }
  }

  async getSerialNumber() {
    await this.ensureDevice('getSerialNumber');

    try {
      const serial = await this.device.call('get_serial_number');
      this.log.info(`INF getSerialNumber | ${this.model} | Serial Number is ${serial[0].serial_number}`);

      return serial[0].serial_number;
    } catch (err) {
      this.log.error(`ERR getSerialNumber | Failed getting the firmware version.`, err);
      throw err;
    }
  }

  async getFirmware() {
    await this.ensureDevice('getFirmware');

    try {
      const firmware = await this.device.call('miIO.info');
      this.log.info(`INF getFirmware | ${this.model} | Firmwareversion is ${firmware.fw_ver}`);

      return firmware.fw_ver;
    } catch (err) {
      this.log.error(`ERR getFirmware | Failed getting the firmware version.`, err);
      throw err;
    }
  }

  get isCleaning() {
    const status = this.device.property('state');
    return XiaomiRoborockVacuum.cleaningStatuses.includes(status);
  }

  async getCleaning() {
    await this.ensureDevice('getCleaning');

    try {
      const isCleaning = this.isCleaning
      this.log.info(`INF getCleaning | ${this.model} | Cleaning is ${isCleaning}`);

      return isCleaning;
    } catch (err) {
      this.log.error(`ERR getCleaning | Failed getting the cleaning status.`, err);
      throw err;
    }
  }

  async setCleaning(state) {
    await this.ensureDevice('setCleaning');

    try {
      if (state && !this.isCleaning) { // Start cleaning
        this.log.info(`ACT setCleaning | ${this.model} | Start cleaning, not charging.`);
        await this.device.activateCleaning();
      } else if (!state) { // Stop cleaning
        this.log.info(`ACT setCleaning | ${this.model} | Stop cleaning and go to charge.`);
        await this.activateCharging(); // Charging works for 1st, not for 2nd
      }
    } catch (err) {
      this.log.error(`ERR setCleaning | ${this.model} | Failed to set cleaning to ${state}`, err);
      throw err;
    }
  }

  async setCleaningRoom(state, room) {
    await this.ensureDevice('setCleaning');

    try {
      if (state && !this.isCleaning) { // Start cleaning
        this.log.info(`ACT setCleaning | ${this.model} | Start cleaning Room ID ${room}, not charging.`);
        await this.device.call('app_segment_clean', [room]);
      } else if (!state) { // Stop cleaning
        this.log.info(`ACT setCleaning | ${this.model} | Stop cleaning and go to charge.`);
        await this.activateCharging();
      }
    } catch (err) {
      this.log.error(`ERR setCleaning | ${this.model} | Failed to set cleaning to ${state}`, err);
      throw err;
    }
  }

  async activateCharging() {
    await this.ensureDevice('activateCharging');
    try {
      await this.device.call('app_charge');
    } catch (err) {
      this.log.error(`ERR setCharging | ${this.model} | Failed to go charging.`, err);
      throw err;
    }
  }

  async getRoomMap() {
    await this.ensureDevice('getRoomMap');

    try {
      const map = await this.device.call('get_room_mapping');
      this.log.info(`INF getRoomMap | ${this.model} | Map is ${map}`);
      //for(let val of map) {
      //  this.createRoom(val[0], val[1]);
      //}
    } catch (err) {
      this.log.error(`ERR getRoomMap | Failed getting the Room Map.`, err);
      throw err;
    }
  }

  createRoom(roomId, roomName) {
    this.log.info(`INF createRoom | ${this.model} | Room ${roomName} (${roomId})`);
    this.services[roomName] = new Service.Switch(`${this.config.cleanword} ${roomName}`,'roomService' + roomId);
    this.services[roomName].roomId = roomId;
    this.services[roomName].parent = this;
    this.services[roomName]
    .getCharacteristic(Characteristic.On)
    .on('get', (cb) => callbackify(() => this.getCleaning(), cb))
    .on('set', (newState, cb) => callbackify(() => this.setCleaningRoom(newState, roomId), cb))
    .on('change', (oldState, newState) => {
      this.changedPause(newState);
    });
  }

  findSpeedModes() {
    return (MODELS[this.model] || []).reduce((acc, option) => {
      if (option.firmware) {
        const [,cleanFirmware] = (this.firmware || '').match(/^(\d+\.\d+\.\d+)/) || [];
        return semver.satisfies(cleanFirmware, option.firmware) ? option : acc;
      } else {
        return option;
      }
    }, MODELS.default);
  }

  findSpeedModeFromMiio(speed) {
    // Get the speed modes for this model
    const speedModes = this.findSpeedModes().speed;

    // Find speed mode that matches the miLevel
    return speedModes.find((mode) => mode.miLevel === speed);
  }

  async getSpeed() {
    await this.ensureDevice('getSpeed');

    const speed = this.device.property('fanSpeed');
    this.log.info(`INF getSpeed | ${this.model} | Fanspeed is ${speed} over miIO. Converting to HomeKit`)

    const { homekitTopLevel, name } = this.findSpeedModeFromMiio(speed);

    this.log.info(`INF getSpeed | ${this.model} | Fanspeed is ${speed} over miIO "${name}" > HomeKit speed ${homekitTopLevel}%`);
    return homekitTopLevel || 0;
  }

  async setSpeed(speed) {
    await this.ensureDevice('setSpeed');

    this.log.debug(`ACT setSpeed | ${this.model} | Speed got ${speed}% over HomeKit > CLEANUP.`);

    // Get the speed modes for this model
    const speedModes = this.findSpeedModes().speed;

    // gen1 has maximum of 91%, so anything over that won't work. Getting safety maximum.
    const safeSpeed = Math.min(parseInt(speed), speedModes[speedModes.length - 1].homekitTopLevel);

    // Find the minimum homekitTopLevel that matches the desired speed
    const { miLevel, name } = speedModes.find((mode) => safeSpeed <= mode.homekitTopLevel);

    this.log.info(`ACT setSpeed | ${this.model} | FanSpeed set to ${miLevel} over miIO for "${name}".`);

    if (miLevel === 0) {
      this.log.debug(`DEB setSpeed | ${this.model} | FanSpeed is 0 => Calling setCleaning(false) instead of changing the fan speed`);
      await this.setCleaning(false);
    } else {
      await this.device.changeFanSpeed(miLevel);
    }
  }

  findWaterSpeedModeFromMiio(speed) {
    // Get the speed modes for this model
    const speedModes = this.findSpeedModes().waterspeed || [];

    // Find speed mode that matches the miLevel
    return speedModes.find((mode) => mode.miLevel === speed);
  }

  async getWaterSpeedInDevice() {
    // From https://github.com/marcelrv/XiaomiRobotVacuumProtocol/blob/master/water_box_custom_mode.md
    const response = await this.device.call('get_water_box_custom_mode', [ ], { refresh : [ 'water_box_mode' ] });
    // From https://github.com/nicoh88/miio/blob/master/lib/devices/vacuum.js#L11-L18
    const [waterMode] = response || [];
    if ( typeof waterMode === undefined ) {
      this.log.error(response);
      throw new Error(`Failed to get the water_box_mode`);
    }
    return waterMode;
  }

  async getWaterSpeed() {
    await this.ensureDevice('getWaterSpeed');

    
    const speed = await this.getWaterSpeedInDevice();
    this.log.info(`INF getWaterSpeed | ${this.model} | WaterBoxMode is ${speed} over miIO. Converting to HomeKit`)

    const waterSpeed = this.findWaterSpeedModeFromMiio(speed);

    let homekitValue = 0
    if (waterSpeed) {
      const { homekitTopLevel, name } = waterSpeed
      this.log.info(`INF getWaterSpeed | ${this.model} | WaterBoxMode is ${speed} over miIO "${name}" > HomeKit speed ${homekitTopLevel}%`);
      homekitValue = homekitTopLevel || 0;
    }
    this.services.waterBox.getCharacteristic(Characteristic.On).updateValue(homekitValue > 0);
    return homekitValue;
  }

  async setWaterSpeed(speed) {
    await this.ensureDevice('setWaterSpeed');

    this.log.debug(`ACT setWaterSpeed | ${this.model} | Speed got ${speed}% over HomeKit > CLEANUP.`);

    // Get the speed modes for this model
    const speedModes = this.findSpeedModes().waterspeed || [];

    // If the robot does not support water-mode cleaning
    if (speedModes.length === 0) {
      this.log.info(`INF setWaterSpeed | ${this.model} | Model does not support the water mode`);
      return;
    }

    // gen1 has maximum of 91%, so anything over that won't work. Getting safety maximum.
    const safeSpeed = Math.min(parseInt(speed), speedModes[speedModes.length - 1].homekitTopLevel);

    // Find the minimum homekitTopLevel that matches the desired speed
    const { miLevel, name } = speedModes.find((mode) => safeSpeed <= mode.homekitTopLevel);

    this.log.info(`ACT setWaterSpeed | ${this.model} | WaterBoxMode set to ${miLevel} over miIO for "${name}".`);

    // From https://github.com/marcelrv/XiaomiRobotVacuumProtocol/blob/master/water_box_custom_mode.md
    const response = await this.device.call('set_water_box_custom_mode', [ miLevel ], { refresh : [ 'water_box_mode' ] });
    // From https://github.com/nicoh88/miio/blob/master/lib/devices/vacuum.js#L11-L18
    if ( response !== 0 && response[0] !== 'ok' ) {
      this.log.error(response);
      throw new Error(`Failed to set the water_box_mode to ${miLevel}`);
    }
  }

  changedWaterSpeed(speed) {
    this.log.info(`MON changedWaterSpeed | ${this.model} | WaterBoxMode is now ${speed}%`);

    const speedMode = this.findWaterSpeedModeFromMiio(speed);

    if (typeof speedMode === "undefined") {
      this.log.warn(`WAR changedWaterSpeed | ${this.model} | Speed was changed to ${speed}%, this speed is not supported`);
    } else {
      const { homekitTopLevel, name } = speedMode;
      this.log.info(`INF changedWaterSpeed | ${this.model} | Speed was changed to ${speed}% (${name}), for HomeKit ${homekitTopLevel}%`);
      this.services.waterBox.getCharacteristic(Characteristic.RotationSpeed).updateValue(homekitTopLevel);
      this.services.waterBox.getCharacteristic(Characteristic.On).updateValue(homekitTopLevel > 0)
    }
  }

  async getPauseState() {
    await this.ensureDevice('getPauseState');

    try {
      const isCleaning = this.isCleaning
      this.log.info(`INF getPauseState | ${this.model} | Pause possible is ${isCleaning}`);
      return isCleaning;
    } catch (err) {
      this.log.error(`ERR getPauseState | ${this.model} | Failed getting the cleaning status.`, err);
    }
  }

  async setPauseState(state) {
    await this.ensureDevice('setPauseState');

    try {
      if (state) {
        await this.device.activateCleaning();
      } else {
        await this.device.pause();
      }
    } catch (err) {
      this.log.error(`ERR setPauseState | ${this.model} | Failed updating pause state ${state}.`, err);
    }
  }

  async getCharging() {
    await this.ensureDevice('getCharging');

    // From https://github.com/aholstenson/miio/blob/master/lib/devices/vacuum.js#L65
    const status = this.device.property('state');
    this.log.info(`INF getCharging | ${this.model} | Charging is ${status === "charging"} (Status is ${status})`);

    return (status === "charging") ? Characteristic.ChargingState.CHARGING : Characteristic.ChargingState.NOT_CHARGING;
  }

  async getDocked() {
    await this.ensureDevice('getDocked');

    // From https://github.com/aholstenson/miio/blob/master/lib/devices/vacuum.js#L65
    const status = this.device.property('state');
    this.log.info(`INF getDocked | ${this.model} | Robot Docked is ${status === 'charging'} (Status is ${status})`);

    return status === "charging";
  }

  async getBattery() {
    await this.ensureDevice('getBattery');

    // https://github.com/aholstenson/miio/blob/master/lib/devices/vacuum.js#L90
    this.log.info(`INF getBattery | ${this.model} | Batterylevel is ${this.device.property('batteryLevel')}%`);
    return this.device.property('batteryLevel');
  }

  async getBatteryLow() {
    await this.ensureDevice('getBatteryLow');

    // https://github.com/aholstenson/miio/blob/master/lib/devices/vacuum.js#L90
    this.log.info(`INF getBatteryLow | ${this.model} | Batterylevel is ${this.device.property('batteryLevel')}%`);
    return (this.device.property('batteryLevel') < 20) ? Characteristic.StatusLowBattery.BATTERY_LEVEL_LOW : Characteristic.StatusLowBattery.BATTERY_LEVEL_NORMAL;
  }

  async identify(callback) {
    await this.ensureDevice('identify');

    this.log.info(`ACT identify | ${this.model} | Find me - Hello!`);
    try {
      await this.device.find();
      callback();
    } catch (err) {
      this.log.error(`ERR identify | ${this.model} | `, err);
      callback(err);
    }
  }

  getServices() {
    this.log.debug(`DEB getServices | ${this.model}`);
    return Object.keys(this.services).map((key) => this.services[key]);
  }

  // CONSUMABLE / CARE
  async getCareSensors() {
    await this.ensureDevice('getCareSensors');

    // 30h = sensor_dirty_time
    const lifetime = 108000;
    const lifetimepercent = this.device.property("sensorDirtyTime") / lifetime * 100;
    this.log.info(`INF getCareSensors | ${this.model} | Sensors dirtytime is ${this.device.property("sensorDirtyTime")} seconds / ${lifetimepercent.toFixed(2)}%.`);
    return lifetimepercent;
  }

  async getCareFilter() {
    await this.ensureDevice('getCareFilter');

    // 150h = filter_work_time
    const lifetime = 540000;
    const lifetimepercent = this.device.property("filterWorkTime") / lifetime * 100;
    this.log.info(`INF getCareFilter | ${this.model} | Filter worktime is ${this.device.property("filterWorkTime")} seconds / ${lifetimepercent.toFixed(2)}%.`);
    return lifetimepercent;
  }

  async getCareSideBrush() {
    await this.ensureDevice('getCareSideBrush');

    // 200h = side_brush_work_time
    const lifetime = 720000;
    const lifetimepercent = this.device.property("sideBrushWorkTime") / lifetime * 100;
    this.log.info(`INF getCareSideBrush | ${this.model} | Sidebrush worktime is ${this.device.property("sideBrushWorkTime")} seconds / ${lifetimepercent.toFixed(2)}%.`);
    return lifetimepercent;
  }

  async getCareMainBrush() {
    await this.ensureDevice('getCareMainBrush');

    // 300h = main_brush_work_time
    const lifetime = 1080000;
    const lifetimepercent = this.device.property("mainBrushWorkTime") / lifetime * 100;
    this.log.info(`INF getCareMainBrush | ${this.model} | Mainbrush worktime is ${this.device.property("mainBrushWorkTime")} seconds / ${lifetimepercent.toFixed(2)}%.`);
    return lifetimepercent;
  }
}<|MERGE_RESOLUTION|>--- conflicted
+++ resolved
@@ -158,11 +158,7 @@
         .on('get', (cb) => callbackify(() => this.getDocked(), cb));
     }
 
-<<<<<<< HEAD
     if (this.config.rooms) {
-=======
-    if (this.config.rooms && !this.config.autoroom) {
->>>>>>> 750b8dad
       for(var i in this.config.rooms) {
         this.createRoom(this.config.rooms[i].id, this.config.rooms[i].name);
       }
